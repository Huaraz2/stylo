--- conflicted
+++ resolved
@@ -1,11 +1,9 @@
 import numpy as np
 import matplotlib.pyplot as plt
 
+
 from itertools import cycle
-<<<<<<< HEAD
-=======
 from math import floor
->>>>>>> d2e04a37
 
 
 class Channel:
@@ -107,12 +105,8 @@
             if self._cycle:
 
                 data = cycle(reversed(self._data))
-<<<<<<< HEAD
-                prepension = list(reversed([next(data) for _ in range(length)]))
-=======
                 prepension = list(
                                 reversed([next(data) for _ in range(length)]))
->>>>>>> d2e04a37
 
             else:
                 prepension = [self._data[0] for _ in range(length)]
@@ -208,11 +202,7 @@
             data = item[1]
 
             try:
-<<<<<<< HEAD
-                _ = (v for v in data)
-=======
                 (v for v in data)
->>>>>>> d2e04a37
             except:
                 raise TypeError('The segment data must be iterable!')
 
@@ -266,18 +256,6 @@
     each of the tracks.
     """
 
-<<<<<<< HEAD
-    def __init__(self, channels=None, FPS=25):
-
-        self._channels = {}
-
-        if channels is not None:
-            for c in channels:
-                self.add_channel(c)
-                self._channels[c] = c
-
-        self._FPS = FPS
-=======
     def __init__(self, FPS=25):
         self._channels = {}
         self._FPS = FPS
@@ -305,38 +283,10 @@
             raise IndexError('No such Channel: {}'.format(index))
 
         return self.__getattribute__(index)
->>>>>>> d2e04a37
 
     def __getitem__(self, index):
 
         if isinstance(index, (str,)):
-<<<<<<< HEAD
-            if index in self._channels:
-                return self.__getattribute__(index)
-
-        return None
-
-    def add_channel(self, name):
-
-        if name in self._channels:
-            raise RuntimeError('There is already a %s channel!' % name)
-
-        # Add the actual channel object
-        self.__setattr__(name, Channel(name=name))
-
-        # Also don't forget to add the name to the dict of channels
-        self._channels[name] = name
-
-    def del_channel(self, name):
-
-        if name in self._channels:
-
-            # Delete it from the dict of channels
-            del self._channels[name]
-
-            # Don't forget the actual channels
-            self.__delattr__(name)
-=======
             return self._get_from_str(index)
 
     def add_channel(self, name, channel=None, offset=0.0, *args, **kwargs):
@@ -420,14 +370,11 @@
 
         # Remove the entry from the internal record
         del self._channels[name]
->>>>>>> d2e04a37
 
     @property
     def channels(self):
         return list(self._channels.keys())
 
-<<<<<<< HEAD
-=======
     @property
     def FPS(self):
         return self._FPS
@@ -443,7 +390,6 @@
 
         self._FPS = value
 
->>>>>>> d2e04a37
 
 class Sampler:
 
